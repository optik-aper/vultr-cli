--- conflicted
+++ resolved
@@ -7,13 +7,8 @@
 require (
 	github.com/spf13/cobra v1.8.1
 	github.com/spf13/viper v1.19.0
-<<<<<<< HEAD
 	github.com/vultr/govultr/v3 v3.14.1
-	golang.org/x/oauth2 v0.24.0
-=======
-	github.com/vultr/govultr/v3 v3.12.0
 	golang.org/x/oauth2 v0.25.0
->>>>>>> 857975dd
 	gopkg.in/yaml.v3 v3.0.1
 )
 
