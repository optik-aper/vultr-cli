module github.com/vultr/vultr-cli/v3

go 1.24

require (
	github.com/spf13/cobra v1.9.1
	github.com/spf13/viper v1.19.0
<<<<<<< HEAD
	github.com/vultr/govultr/v3 v3.17.0
	golang.org/x/oauth2 v0.27.0
=======
	github.com/vultr/govultr/v3 v3.15.0
	golang.org/x/oauth2 v0.28.0
>>>>>>> 05a12de6
	gopkg.in/yaml.v3 v3.0.1
)

require (
	github.com/fsnotify/fsnotify v1.7.0 // indirect
	github.com/google/go-querystring v1.1.0 // indirect
	github.com/hashicorp/go-cleanhttp v0.5.2 // indirect
	github.com/hashicorp/go-retryablehttp v0.7.7 // indirect
	github.com/hashicorp/hcl v1.0.0 // indirect
	github.com/inconshreveable/mousetrap v1.1.0 // indirect
	github.com/magiconair/properties v1.8.7 // indirect
	github.com/mitchellh/mapstructure v1.5.0 // indirect
	github.com/pelletier/go-toml/v2 v2.2.2 // indirect
	github.com/sagikazarmark/locafero v0.4.0 // indirect
	github.com/sagikazarmark/slog-shim v0.1.0 // indirect
	github.com/sourcegraph/conc v0.3.0 // indirect
	github.com/spf13/afero v1.11.0 // indirect
	github.com/spf13/cast v1.6.0 // indirect
	github.com/spf13/pflag v1.0.6 // indirect
	github.com/subosito/gotenv v1.6.0 // indirect
	go.uber.org/atomic v1.9.0 // indirect
	go.uber.org/multierr v1.9.0 // indirect
	golang.org/x/exp v0.0.0-20230905200255-921286631fa9 // indirect
	golang.org/x/sys v0.20.0 // indirect
	golang.org/x/text v0.14.0 // indirect
	gopkg.in/check.v1 v1.0.0-20201130134442-10cb98267c6c // indirect
	gopkg.in/ini.v1 v1.67.0 // indirect
)<|MERGE_RESOLUTION|>--- conflicted
+++ resolved
@@ -5,13 +5,8 @@
 require (
 	github.com/spf13/cobra v1.9.1
 	github.com/spf13/viper v1.19.0
-<<<<<<< HEAD
 	github.com/vultr/govultr/v3 v3.17.0
-	golang.org/x/oauth2 v0.27.0
-=======
-	github.com/vultr/govultr/v3 v3.15.0
 	golang.org/x/oauth2 v0.28.0
->>>>>>> 05a12de6
 	gopkg.in/yaml.v3 v3.0.1
 )
 
