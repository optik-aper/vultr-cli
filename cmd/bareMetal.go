--- conflicted
+++ resolved
@@ -97,13 +97,6 @@
 		os.Exit(1)
 	}
 	bareMetalCreate.Flags().StringP("plan", "p", "", "ID of the plan that the server will subscribe to.")
-<<<<<<< HEAD
-	bareMetalCreate.MarkFlagRequired("plan")
-	bareMetalCreate.Flags().IntP("operatingSystems", "o", 0, "ID of the operating system that will be installed on the server.")
-	bareMetalCreate.Flags().StringP("script", "s", "", "(optional) ID of the startup script that will run after the server is created.")
-	bareMetalCreate.Flags().StringP("snapshot", "", "", "(optional) ID of the snapshot that the server will be restored from.")
-	bareMetalCreate.Flags().StringP("ipv6", "i", "", "(optional) Whether IPv6 is enabled on the server. Possible values: 'yes', 'no'. Defaults to 'no'.")
-=======
 	if err := bareMetalCreate.MarkFlagRequired("plan"); err != nil {
 		fmt.Printf("error marking bare metal create 'plan' flag required: %v\n", err)
 		os.Exit(1)
@@ -127,7 +120,6 @@
 		"",
 		"(optional) Whether IPv6 is enabled on the server. Possible values: 'yes', 'no'. Defaults to 'no'.",
 	)
->>>>>>> 84f650c0
 	bareMetalCreate.Flags().StringP("label", "l", "", "(optional) The label to assign to the server.")
 	bareMetalCreate.Flags().StringSliceP(
 		"ssh",
@@ -211,7 +203,7 @@
 	Run: func(cmd *cobra.Command, args []string) {
 		region, _ := cmd.Flags().GetString("region")
 		plan, _ := cmd.Flags().GetString("plan")
-		osID, _ := cmd.Flags().GetInt("operatingSystems")
+		osID, _ := cmd.Flags().GetInt("os")
 		script, _ := cmd.Flags().GetString("script")
 		snapshot, _ := cmd.Flags().GetString("snapshot")
 		ipv6, _ := cmd.Flags().GetString("ipv6")
@@ -266,11 +258,7 @@
 
 		// If no osOptions were selected and osID has a real value then set the osOptions to os_id
 		if osOption == "" && osID == 0 {
-<<<<<<< HEAD
-			fmt.Printf("error creating bare metal server : an app, snapshot, or operatingSystems ID must be provided\n")
-=======
 			fmt.Printf("error creating bare metal server : an app, image, snapshot, or os ID must be provided\n")
->>>>>>> 84f650c0
 			os.Exit(1)
 		}
 
