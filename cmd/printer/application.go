package printer

import (
<<<<<<< HEAD
	"encoding/json"

	"github.com/go-yaml/yaml"
	"github.com/vultr/govultr/v2"
)

var _ ResourceOutput = &Applications{}

type Applications struct {
	Applications []govultr.Application `json:"applications"`
	Meta         *govultr.Meta
}

func (a *Applications) JSON() []byte {
	prettyJSON, err := json.MarshalIndent(a, "", "    ")
	if err != nil {
		panic("move this into byte")
	}

	return prettyJSON
}

func (a *Applications) Yaml() []byte {
	yam, err := yaml.Marshal(a)
	if err != nil {
		panic("move this into byte")
=======
	"github.com/vultr/govultr/v3"
)

func Application(apps []govultr.Application, meta *govultr.Meta) {
	defer flush()

	display(columns{"ID", "NAME", "SHORT NAME", "DEPLOY NAME", "TYPE", "VENDOR", "IMAGE ID"})

	if len(apps) == 0 {
		display(columns{"---", "---", "---", "---", "---", "---", "---"})
		Meta(meta)
		return
	}

	for i := range apps {
		display(columns{
			apps[i].ID,
			apps[i].Name,
			apps[i].ShortName,
			apps[i].DeployName,
			apps[i].Type,
			apps[i].Vendor,
			apps[i].ImageID,
		})
>>>>>>> 84f650c0
	}
	return yam
}

func (a *Applications) Columns() map[int][]interface{} {
	return map[int][]interface{}{0: {"ID", "NAME", "SHORT NAME", "DEPLOY NAME"}}
}

<<<<<<< HEAD
func (a *Applications) Data() map[int][]interface{} {
	data := map[int][]interface{}{}
	for k, a := range a.Applications {
		data[k] = []interface{}{a.ID, a.Name, a.ShortName, a.DeployName}
	}
	return data
}

func (a *Applications) Paging() map[int][]interface{} {
	return map[int][]interface{}{
		0: {"======================================"},
		1: {"TOTAL", "NEXT PAGE", "PREV PAGE"},
		2: {a.Meta.Total, a.Meta.Links.Next, a.Meta.Links.Prev},
	}
=======
	Meta(meta)
>>>>>>> 84f650c0
}<|MERGE_RESOLUTION|>--- conflicted
+++ resolved
@@ -1,34 +1,6 @@
 package printer
 
 import (
-<<<<<<< HEAD
-	"encoding/json"
-
-	"github.com/go-yaml/yaml"
-	"github.com/vultr/govultr/v2"
-)
-
-var _ ResourceOutput = &Applications{}
-
-type Applications struct {
-	Applications []govultr.Application `json:"applications"`
-	Meta         *govultr.Meta
-}
-
-func (a *Applications) JSON() []byte {
-	prettyJSON, err := json.MarshalIndent(a, "", "    ")
-	if err != nil {
-		panic("move this into byte")
-	}
-
-	return prettyJSON
-}
-
-func (a *Applications) Yaml() []byte {
-	yam, err := yaml.Marshal(a)
-	if err != nil {
-		panic("move this into byte")
-=======
 	"github.com/vultr/govultr/v3"
 )
 
@@ -53,31 +25,7 @@
 			apps[i].Vendor,
 			apps[i].ImageID,
 		})
->>>>>>> 84f650c0
 	}
-	return yam
-}
 
-func (a *Applications) Columns() map[int][]interface{} {
-	return map[int][]interface{}{0: {"ID", "NAME", "SHORT NAME", "DEPLOY NAME"}}
-}
-
-<<<<<<< HEAD
-func (a *Applications) Data() map[int][]interface{} {
-	data := map[int][]interface{}{}
-	for k, a := range a.Applications {
-		data[k] = []interface{}{a.ID, a.Name, a.ShortName, a.DeployName}
-	}
-	return data
-}
-
-func (a *Applications) Paging() map[int][]interface{} {
-	return map[int][]interface{}{
-		0: {"======================================"},
-		1: {"TOTAL", "NEXT PAGE", "PREV PAGE"},
-		2: {a.Meta.Total, a.Meta.Links.Next, a.Meta.Links.Prev},
-	}
-=======
 	Meta(meta)
->>>>>>> 84f650c0
 }