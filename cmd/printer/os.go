--- conflicted
+++ resolved
@@ -1,44 +1,6 @@
 package printer
 
 import (
-<<<<<<< HEAD
-	"encoding/json"
-	"github.com/go-yaml/yaml"
-	"github.com/vultr/govultr/v2"
-)
-
-var _ ResourceOutput = &OS{}
-
-type OS struct {
-	OS   []govultr.OS
-	Meta *govultr.Meta
-}
-
-func (o *OS) JSON() []byte {
-	prettyJSON, err := json.MarshalIndent(o, "", "    ")
-	if err != nil {
-		panic("move this into byte")
-	}
-
-	return prettyJSON
-}
-
-func (o *OS) Yaml() []byte {
-	yam, err := yaml.Marshal(o)
-	if err != nil {
-		panic("move this into byte")
-	}
-	return yam
-}
-
-func (o *OS) Columns() map[int][]interface{} {
-	return map[int][]interface{}{0: {"ID", "NAME", "ARCH", "FAMILY"}}
-}
-func (o *OS) Data() map[int][]interface{} {
-	data := map[int][]interface{}{}
-	for k, os := range o.OS {
-		data[k] = []interface{}{os.ID, os.Name, os.Arch, os.Family}
-=======
 	"github.com/vultr/govultr/v3"
 )
 
@@ -60,19 +22,7 @@
 			vultrOS[i].Arch,
 			vultrOS[i].Family,
 		})
->>>>>>> 84f650c0
 	}
-	return data
-}
 
-<<<<<<< HEAD
-func (o *OS) Paging() map[int][]interface{} {
-	return map[int][]interface{}{
-		0: {"======================================"},
-		1: {"TOTAL", "NEXT PAGE", "PREV PAGE"},
-		2: {o.Meta.Total, o.Meta.Links.Next, o.Meta.Links.Prev},
-	}
-=======
 	Meta(meta)
->>>>>>> 84f650c0
 }