--- conflicted
+++ resolved
@@ -161,11 +161,6 @@
 
 	instanceCreate.Flags().StringP("region", "r", "", "region id you wish to have the instance created in")
 	instanceCreate.Flags().StringP("plan", "p", "", "plan id you wish the instance to have")
-<<<<<<< HEAD
-	instanceCreate.Flags().IntP("operatingSystems", "o", 0, "operatingSystems id you wish the instance to have")
-	instanceCreate.MarkFlagRequired("region")
-	instanceCreate.MarkFlagRequired("plan")
-=======
 	instanceCreate.Flags().IntP("os", "o", 0, "os id you wish the instance to have")
 	if err := instanceCreate.MarkFlagRequired("region"); err != nil {
 		fmt.Printf("error marking instance create 'region' flag required: %v\n", err)
@@ -175,7 +170,6 @@
 		fmt.Printf("error marking instance create 'plan' flag required: %v\n", err)
 		os.Exit(1)
 	}
->>>>>>> 84f650c0
 
 	// Optional Params
 	instanceCreate.Flags().StringP(
@@ -237,22 +231,17 @@
 
 	// Sub commands for OS
 	osCmd := &cobra.Command{
-		Use:   "operatingSystems",
+		Use:   "os",
 		Short: "update operating system for an instance",
 		Long:  ``,
 	}
 
 	osCmd.AddCommand(osUpdate, osUpdateList)
-<<<<<<< HEAD
-	osUpdate.Flags().IntP("operatingSystems", "o", 0, "operating system ID you wish to use")
-	osUpdate.MarkFlagRequired("operatingSystems")
-=======
 	osUpdate.Flags().IntP("os", "o", 0, "operating system ID you wish to use")
 	if err := osUpdate.MarkFlagRequired("os"); err != nil {
 		fmt.Printf("error marking instance os update 'os' flag required: %v\n", err)
 		os.Exit(1)
 	}
->>>>>>> 84f650c0
 	instanceCmd.AddCommand(osCmd)
 
 	// Sub commands for App
@@ -769,19 +758,14 @@
 	},
 	Run: func(cmd *cobra.Command, args []string) {
 		id := args[0]
-		osID, _ := cmd.Flags().GetInt("operatingSystems")
+		osID, _ := cmd.Flags().GetInt("os")
 
 		options := &govultr.InstanceUpdateReq{
 			OsID: osID,
 		}
 
-<<<<<<< HEAD
-		if err := client.Instance.Update(context.TODO(), id, options); err != nil {
-			fmt.Printf("error updating operatingSystems : %v\n", err)
-=======
 		if _, _, err := client.Instance.Update(context.TODO(), id, options); err != nil {
 			fmt.Printf("error updating os : %v\n", err)
->>>>>>> 84f650c0
 			os.Exit(1)
 		}
 
@@ -804,7 +788,7 @@
 		list, _, err := client.Instance.GetUpgrades(context.TODO(), id)
 
 		if err != nil {
-			fmt.Printf("error listing available operatingSystems : %v\n", err)
+			fmt.Printf("error listing available os : %v\n", err)
 			os.Exit(1)
 		}
 
@@ -1280,7 +1264,7 @@
 	Run: func(cmd *cobra.Command, args []string) {
 		region, _ := cmd.Flags().GetString("region")
 		plan, _ := cmd.Flags().GetString("plan")
-		osID, _ := cmd.Flags().GetInt("operatingSystems")
+		osID, _ := cmd.Flags().GetInt("os")
 
 		// Optional
 		ipxe, _ := cmd.Flags().GetString("ipxe")
