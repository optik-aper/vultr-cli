// Copyright © 2019 The Vultr-cli Authors
//
// Licensed under the Apache License, Version 2.0 (the "License");
// you may not use this file except in compliance with the License.
// You may obtain a copy of the License at
//
//     http://www.apache.org/licenses/LICENSE-2.0
//
// Unless required by applicable law or agreed to in writing, software
// distributed under the License is distributed on an "AS IS" BASIS,
// WITHOUT WARRANTIES OR CONDITIONS OF ANY KIND, either express or implied.
// See the License for the specific language governing permissions and
// limitations under the License.

package cmd

import (
	"context"
	"errors"
	"fmt"
	"os"
	"strings"

	"github.com/spf13/cobra"
	"github.com/vultr/govultr"
	"github.com/vultr/vultr-cli/cmd/printer"
)

// Server represents the server command
func Server() *cobra.Command {
	serverCmd := &cobra.Command{
		Use:   "server",
		Short: "commands to interact with servers on vultr",
		Long:  ``,
	}

	serverCmd.AddCommand(serverStart, serverStop, serverRestart, serverReinstall, serverTag, serverDelete, serverLabel, serverBandwidth, serverList, serverInfo, updateFwgGroup, serverRestore, serverCreate)

	serverTag.Flags().StringP("tag", "t", "", "tag you want to set for a given instance")
	serverTag.MarkFlagRequired("tag")

	serverLabel.Flags().StringP("label", "l", "", "label you want to set for a given instance")
	serverLabel.MarkFlagRequired("label")

	serverIPV4List.Flags().StringP("public", "p", "", "include information about the public network adapter : True or False")

	updateFwgGroup.Flags().StringP("instance-id", "i", "", "instance id of the server you want to use")
	updateFwgGroup.Flags().StringP("firewall-group-id", "f", "", "firewall group id that you want to assign. 0 Value will unset the firewall-group")
	updateFwgGroup.MarkFlagRequired("instance-id")
	updateFwgGroup.MarkFlagRequired("firewall-group-id")

	serverRestore.Flags().StringP("backup", "b", "", "id of backup you wish to restore the instance with")
	serverRestore.Flags().StringP("snapshot", "s", "", "id of snapshot you wish to restore the instance with")

	serverCreate.Flags().IntP("region", "r", 0, "region id you wish to have the instance created in")
	serverCreate.Flags().IntP("plan", "p", 0, "plan id you wish to the instance to have")
	serverCreate.Flags().IntP("os", "o", 0, "os id you wish the instance to have")
	serverCreate.MarkFlagRequired("region")
	serverCreate.MarkFlagRequired("plan")
	serverCreate.MarkFlagRequired("os")
	// Optional Params
	serverCreate.Flags().StringP("ipxe", "", "", "ff you've selected the 'custom' operating system, this can be set to chainload the specified URL on bootup")
	serverCreate.Flags().IntP("iso", "", 0, "iso ID you want to create the instance with")
	serverCreate.Flags().StringP("snapshot", "", "", "snapshot ID you want to create the instance with")
	serverCreate.Flags().StringP("script-id", "", "", "script id of the startup script")
	serverCreate.Flags().StringP("ipv6", "", "", "enable ipv6 | true or false")
	serverCreate.Flags().StringP("private-network", "", "", "enable private network | true or false")
	serverCreate.Flags().StringArrayP("network", "", []string{}, "network IDs you want to assign to the instance")
	serverCreate.Flags().StringP("label", "l", "", "label you want to give this instance")
	serverCreate.Flags().StringArrayP("ssh-keys", "s", []string{}, "ssh keys you want to assign to the instance")
	serverCreate.Flags().StringP("auto-backup", "b", "", "enable auto backups | true or false")
	serverCreate.Flags().StringP("app", "a", "", "application ID you want this instance to have")
	serverCreate.Flags().StringP("userdata", "u", "", "userdata you want to give this instance")
	serverCreate.Flags().StringP("notify", "n", "", "notify when server has been created | true or false")
	serverCreate.Flags().StringP("ddos", "d", "", "enable ddos protected | true or false")
	serverCreate.Flags().StringP("reserved-ipv4", "", "", "ip address of the floating IP to use as the main IP for this instance")
	serverCreate.Flags().StringP("host", "", "", "The hostname to assign to this instance")
	serverCreate.Flags().StringP("tag", "t", "", "The tag to assign to this instance")
	serverCreate.Flags().StringP("firewall-group", "", "", "The firewall group to assign to this instance")

	// Sub commands for OS
	osCmd := &cobra.Command{
		Use:   "os",
		Short: "list and update operating system for an instance",
		Long:  ``,
	}

	osCmd.AddCommand(osList, osUpdate)
	osUpdate.Flags().StringP("os", "o", "", "operating system ID you wish to use")
	osUpdate.MarkFlagRequired("os")
	serverCmd.AddCommand(osCmd)

	// Sub commands for App
	appCMD := &cobra.Command{
		Use:   "app",
		Short: "list and update application for an instance",
		Long:  ``,
	}
	appCMD.AddCommand(appList, appUpdate, appInfo)
	appUpdate.Flags().StringP("app", "a", "", "appplication ID you wish to use")
	appUpdate.MarkFlagRequired("app")
	serverCmd.AddCommand(appCMD)

	// Sub commands for Backup
	backupCMD := &cobra.Command{
		Use:   "backup",
		Short: "list and create backup schedules for an instance",
		Long:  ``,
	}
	backupCMD.AddCommand(backupGet, backupCreate)
	backupCreate.Flags().StringP("type", "t", "", "type string Backup cron type. Can be one of 'daily', 'weekly', 'monthly', 'daily_alt_even', or 'daily_alt_odd'.")
	backupCreate.MarkFlagRequired("type")
	backupCreate.Flags().IntP("hour", "o", 0, "Hour value (0-23). Applicable to crons: 'daily', 'weekly', 'monthly', 'daily_alt_even', 'daily_alt_odd'")
	backupCreate.Flags().IntP("dow", "w", 0, "Day-of-week value (0-6). Applicable to crons: 'weekly'")
	backupCreate.Flags().IntP("dom", "m", 0, "Day-of-month value (1-28). Applicable to crons: 'monthly'")
	serverCmd.AddCommand(backupCMD)

	// IPV4 Subcommands
	isoCmd := &cobra.Command{
		Use:   "iso",
		Short: "attach/detach ISOs to a given instance",
		Long:  ``,
	}
	isoCmd.AddCommand(isoStatus, isoAttach, isoDetach)
	isoAttach.Flags().StringP("iso-id", "i", "", "id of the ISO you wish to attach")
	isoAttach.MarkFlagRequired("iso-id")
	serverCmd.AddCommand(isoCmd)

	ipv4Cmd := &cobra.Command{
		Use:   "ipv4",
		Short: "list/create/delete ipv4 on instance",
		Long:  ``,
	}
	ipv4Cmd.AddCommand(serverIPV4List, createIpv4, deleteIpv4)
	deleteIpv4.Flags().StringP("ipv4", "i", "", "ipv4 address you wish to delete")
	deleteIpv4.MarkFlagRequired("ipv4")
	serverCmd.AddCommand(ipv4Cmd)

	// IPV6 Subcommands
	ipv6Cmd := &cobra.Command{
		Use:   "ipv6",
		Short: "commands for ipv6 on instance",
		Long:  ``,
	}
	ipv6Cmd.AddCommand(serverIPV6List)
	serverCmd.AddCommand(ipv6Cmd)

	// Plans SubCommands
	plansCmd := &cobra.Command{
		Use:   "plans",
		Short: "update/list plans for an instance",
		Long:  ``,
	}
	plansCmd.AddCommand(listPlans, upgradePlan)
	upgradePlan.Flags().StringP("plan", "p", "", "plan id that you wish to upgrade to")
	upgradePlan.MarkFlagRequired("plan")
	serverCmd.AddCommand(plansCmd)

	// ReverseDNS SubCommands
	reverseCmd := &cobra.Command{
		Use:   "reverse-dns",
		Short: "commands to handle reverse-dns on an instance",
		Long:  ``,
	}
	reverseCmd.AddCommand(defaultIpv4, listIpv6, deleteIpv6, setIpv4, setIpv6)
	defaultIpv4.Flags().StringP("ip", "i", "", "iPv4 address used in the reverse DNS update")
	defaultIpv4.MarkFlagRequired("ip")
	deleteIpv6.Flags().StringP("ip", "i", "", "ipv6 address you wish to delete")

	defaultIpv4.MarkFlagRequired("ip")
	setIpv4.Flags().StringP("ip", "i", "", "ip address you wish to set a reverse DNS on")
	setIpv4.Flags().StringP("entry", "e", "", "reverse dns entry")
	setIpv4.MarkFlagRequired("ip")
	setIpv4.MarkFlagRequired("entry")

	setIpv6.Flags().StringP("ip", "i", "", "ip address you wish to set a reverse DNS on")
	setIpv6.Flags().StringP("entry", "e", "", "reverse dns entry")
	setIpv6.MarkFlagRequired("ip")
	setIpv6.MarkFlagRequired("entry")

	serverCmd.AddCommand(reverseCmd)

	return serverCmd
}

var serverStart = &cobra.Command{
	Use:   "start <instanceID>",
	Short: "starts a server",
	Long:  ``,
	Args: func(cmd *cobra.Command, args []string) error {
		if len(args) < 1 {
			return errors.New("please provide an instanceID")
		}
		return nil
	},
	Run: func(cmd *cobra.Command, args []string) {
		id := args[0]

		err := client.Server.Start(context.TODO(), id)

		if err != nil {
			fmt.Printf("error starting server : %v", err)
			os.Exit(1)
		}

		fmt.Println("Started up server")
	},
}

var serverStop = &cobra.Command{
	Use:   "stop <instanceID>",
	Short: "stops a server",
	Long:  ``,
	Args: func(cmd *cobra.Command, args []string) error {
		if len(args) < 1 {
			return errors.New("please provide an instanceID")
		}
		return nil
	},
	Run: func(cmd *cobra.Command, args []string) {
		id := args[0]

		err := client.Server.Halt(context.TODO(), id)

		if err != nil {
			fmt.Printf("error stopping server : %v", err)
			os.Exit(1)
		}

		fmt.Println("Stopped the server")
	},
}

var serverRestart = &cobra.Command{
	Use:   "restart <instanceID>",
	Short: "restart a server",
	Long:  ``,
	Args: func(cmd *cobra.Command, args []string) error {
		if len(args) < 1 {
			return errors.New("please provide an instanceID")
		}
		return nil
	},
	Run: func(cmd *cobra.Command, args []string) {
		id := args[0]

		err := client.Server.Reboot(context.TODO(), id)

		if err != nil {
			fmt.Printf("error rebooting server : %v", err)
			os.Exit(1)
		}

		fmt.Println("Rebooted server")
	},
}

var serverReinstall = &cobra.Command{
	Use:   "reinstall <instanceID>",
	Short: "reinstall a server",
	Long:  ``,
	Args: func(cmd *cobra.Command, args []string) error {
		if len(args) < 1 {
			return errors.New("please provide an instanceID")
		}
		return nil
	},
	Run: func(cmd *cobra.Command, args []string) {
		id := args[0]

		err := client.Server.Reinstall(context.TODO(), id)

		if err != nil {
			fmt.Printf("error reinstalling server : %v", err)
			os.Exit(1)
		}

		fmt.Println("Reinstalled server")
	},
}

var serverTag = &cobra.Command{
	Use:   "tag <instanceID>",
	Short: "add/modify tag on server",
	Long:  ``,
	Args: func(cmd *cobra.Command, args []string) error {
		if len(args) < 1 {
			return errors.New("please provide an instanceID")
		}
		return nil
	},
	Run: func(cmd *cobra.Command, args []string) {
		id := args[0]
		tag, _ := cmd.Flags().GetString("tag")
		err := client.Server.SetTag(context.TODO(), id, tag)

		if err != nil {
			fmt.Printf("error adding tag to server : %v", err)
			os.Exit(1)
		}

		fmt.Printf("Tagged server with : %s", tag)
	},
}

var serverDelete = &cobra.Command{
	Use:     "delete <instanceID>",
	Short:   "delete/destroy a server",
	Aliases: []string{"destroy"},
	Long:    ``,
	Args: func(cmd *cobra.Command, args []string) error {
		if len(args) < 1 {
			return errors.New("please provide an instanceID")
		}
		return nil
	},
	Run: func(cmd *cobra.Command, args []string) {
		id := args[0]
		err := client.Server.Delete(context.TODO(), id)

		if err != nil {
			fmt.Printf("error deleting server : %v", err)
			os.Exit(1)
		}

		fmt.Println("Deleted server")
	},
}

var serverLabel = &cobra.Command{
	Use:   "label <instanceID>",
	Short: "label a server",
	Long:  ``,
	Args: func(cmd *cobra.Command, args []string) error {
		if len(args) < 1 {
			return errors.New("please provide an instanceID")
		}
		return nil
	},
	Run: func(cmd *cobra.Command, args []string) {
		id := args[0]
		label, _ := cmd.Flags().GetString("label")
		err := client.Server.SetLabel(context.TODO(), id, label)

		if err != nil {
			fmt.Printf("error labeling server : %v", err)
			os.Exit(1)
		}

		fmt.Printf("Labeled server with : %s", label)
	},
}

var serverBandwidth = &cobra.Command{
	Use:   "bandwidth <instanceID>",
	Short: "bandwidth for server",
	Long:  ``,
	Args: func(cmd *cobra.Command, args []string) error {
		if len(args) < 1 {
			return errors.New("please provide an instanceID")
		}
		return nil
	},
	Run: func(cmd *cobra.Command, args []string) {
		id := args[0]
		bw, err := client.Server.Bandwidth(context.TODO(), id)

		if err != nil {
			fmt.Printf("error getting bandwidth for server : %v", err)
			os.Exit(1)
		}

		printer.ServerBandwidth(bw)
	},
}

var serverIPV4List = &cobra.Command{
	Use:     "list <instanceID>",
	Aliases: []string{"v4"},
	Short:   "list ipv4 for a server",
	Long:    ``,
	Args: func(cmd *cobra.Command, args []string) error {
		if len(args) < 1 {
			return errors.New("please provide an instanceID")
		}
		return nil
	},
	Run: func(cmd *cobra.Command, args []string) {
		id := args[0]
		public, _ := cmd.Flags().GetString("public")

		pub := false
		if strings.ToLower(public) == "true" {
			pub = true
		}

		v4, err := client.Server.IPV4Info(context.TODO(), id, pub)

		if err != nil {
			fmt.Printf("error getting ipv4 info : %v", err)
			os.Exit(1)
		}

		printer.ServerIPV4(v4)
	},
}

var serverIPV6List = &cobra.Command{
	Use:     "list <instanceID>",
	Aliases: []string{"v6"},
	Short:   "list ipv6 for a server",
	Long:    ``,
	Args: func(cmd *cobra.Command, args []string) error {
		if len(args) < 1 {
			return errors.New("please provide an instanceID")
		}
		return nil
	},
	Run: func(cmd *cobra.Command, args []string) {
		id := args[0]

		v6, err := client.Server.IPV6Info(context.TODO(), id)

		if err != nil {
			fmt.Printf("error getting ipv6 info : %v", err)
			os.Exit(1)
		}

		printer.ServerIPV6(v6)
	},
}

var serverList = &cobra.Command{
	Use:     "list",
	Aliases: []string{"l"},
	Short:   "list all available servers",
	Long:    ``,
	Run: func(cmd *cobra.Command, args []string) {
		s, err := client.Server.List(context.TODO())

		if err != nil {
			fmt.Printf("error getting list of servers : %v", err)
			os.Exit(1)
		}

		printer.ServerList(s)
	},
}

var serverInfo = &cobra.Command{
	Use:   "info <instanceID>",
	Short: "info about a specific server",
	Long:  ``,
	Args: func(cmd *cobra.Command, args []string) error {
		if len(args) < 1 {
			return errors.New("please provide an instanceID")
		}
		return nil
	},
	Run: func(cmd *cobra.Command, args []string) {
		id := args[0]
		s, err := client.Server.GetServer(context.TODO(), id)

		if err != nil {
			fmt.Printf("error getting server : %v", err)
			os.Exit(1)
		}

		printer.ServerInfo(s)
	},
}

var updateFwgGroup = &cobra.Command{
	Use:   "update-firewall-group",
	Short: "assign a firewall group to server",
	Long:  ``,
	Run: func(cmd *cobra.Command, args []string) {
		id, _ := cmd.Flags().GetString("instance-id")
		fwgID, _ := cmd.Flags().GetString("firewall-group-id")

		err := client.Server.SetFirewallGroup(context.TODO(), id, fwgID)

		if err != nil {
			fmt.Printf("error setting firewall group : %v", err)
			os.Exit(1)
		}

		fmt.Println("Added firewall-group")
	},
}

var osList = &cobra.Command{
	Use:   "list <instanceID>",
	Short: "list available operating systems this instance can be changed to",
	Long:  ``,
	Args: func(cmd *cobra.Command, args []string) error {
		if len(args) < 1 {
			return errors.New("please provide an instanceID")
		}
		return nil
	},
	Run: func(cmd *cobra.Command, args []string) {
		id := args[0]
		o, err := client.Server.ListOS(context.TODO(), id)

		if err != nil {
			fmt.Printf("error getting os list : %v", err)
			os.Exit(1)
		}

		printer.OsList(o)
	},
}

var osUpdate = &cobra.Command{
	Use:   "change <instanceID>",
	Short: "changes operating system",
	Long:  ``,
	Args: func(cmd *cobra.Command, args []string) error {
		if len(args) < 1 {
			return errors.New("please provide an instanceID")
		}
		return nil
	},
	Run: func(cmd *cobra.Command, args []string) {
		id := args[0]
		osID, _ := cmd.Flags().GetString("os")

		err := client.Server.ChangeOS(context.TODO(), id, osID)

		if err != nil {
			fmt.Printf("error updating os : %v", err)
			os.Exit(1)
		}

		fmt.Println("Updated OS")
	},
}

var appList = &cobra.Command{
	Use:   "list <instanceID>",
	Short: "list available applications this instance can be changed to",
	Long:  ``,
	Args: func(cmd *cobra.Command, args []string) error {
		if len(args) < 1 {
			return errors.New("please provide an instanceID")
		}
		return nil
	},
	Run: func(cmd *cobra.Command, args []string) {
		id := args[0]
		a, err := client.Server.ListApps(context.TODO(), id)

		if err != nil {
			fmt.Printf("error getting os list : %v", err)
			os.Exit(1)
		}

		printer.AppList(a)
	},
}

var appUpdate = &cobra.Command{
	Use:   "change <instanceID>",
	Short: "changes application",
	Long:  ``,
	Args: func(cmd *cobra.Command, args []string) error {
		if len(args) < 1 {
			return errors.New("please provide an instanceID")
		}
		return nil
	},
	Run: func(cmd *cobra.Command, args []string) {
		id := args[0]
		appID, _ := cmd.Flags().GetString("app")

		err := client.Server.ChangeApp(context.TODO(), id, appID)

		if err != nil {
			fmt.Printf("error updating application : %v", err)
			os.Exit(1)
		}

		fmt.Println("Updated Application")
	},
}

var appInfo = &cobra.Command{
	Use:   "info <instanceID>",
	Short: "gets information about the application on the instance",
	Long:  ``,
	Args: func(cmd *cobra.Command, args []string) error {
		if len(args) < 1 {
			return errors.New("please provide an instanceID")
		}
		return nil
	},
	Run: func(cmd *cobra.Command, args []string) {
		id := args[0]

		info, err := client.Server.AppInfo(context.TODO(), id)

		if err != nil {
			fmt.Printf("error getting application info : %v", err)
			os.Exit(1)
		}

		printer.ServerAppInfo(info)
	},
}

var backupGet = &cobra.Command{
	Use:   "get <instanceID>",
	Short: "get backup schedules on a given instance",
	Long:  ``,
	Args: func(cmd *cobra.Command, args []string) error {
		if len(args) < 1 {
			return errors.New("please provide an instanceID")
		}
		return nil
	},
	Run: func(cmd *cobra.Command, args []string) {
		id := args[0]

		info, err := client.Server.GetBackupSchedule(context.TODO(), id)

		if err != nil {
			fmt.Printf("error getting application info : %v", err)
			os.Exit(1)
		}

		printer.BackupsGet(info)
	},
}

var backupCreate = &cobra.Command{
	Use:   "create <instanceID>",
	Short: "create backup schedule on a given instance",
	Long:  ``,
	Args: func(cmd *cobra.Command, args []string) error {
		if len(args) < 1 {
			errors.New("please provide an instanceID")
		}
		return nil
	},
	Run: func(cmd *cobra.Command, args []string) {
		id := args[0]

		crontType, _ := cmd.Flags().GetString("type")
		hour, _ := cmd.Flags().GetInt("hour")
		dow, _ := cmd.Flags().GetInt("dow")
		dom, _ := cmd.Flags().GetInt("dom")

		backup := &govultr.BackupSchedule{
			CronType: crontType,
			Hour:     hour,
			Dow:      dow,
			Dom:      dom,
		}

		err := client.Server.SetBackupSchedule(context.TODO(), id, backup)

		if err != nil {
			fmt.Printf("error creating backup schedule : %v", err)
			os.Exit(1)
		}

		fmt.Println("Created backup schedule")
	},
}

var isoStatus = &cobra.Command{
	Use:   "status <instanceID>",
	Short: "current ISO state",
	Long:  ``,
	Args: func(cmd *cobra.Command, args []string) error {
		if len(args) < 1 {
			return errors.New("please provide an instanceID")
		}
		return nil
	},
	Run: func(cmd *cobra.Command, args []string) {
		id := args[0]

		info, err := client.Server.IsoStatus(context.TODO(), id)

		if err != nil {
			fmt.Printf("error getting iso state info : %v", err)
			os.Exit(1)
		}

		printer.IsoStatus(info)
	},
}

var isoAttach = &cobra.Command{
	Use:   "attach <instanceID>",
	Short: "attach ISO to instance",
	Long:  ``,
	Args: func(cmd *cobra.Command, args []string) error {
		if len(args) < 1 {
			return errors.New("please provide an instanceID")
		}
		return nil
	},
	Run: func(cmd *cobra.Command, args []string) {
		id := args[0]
		iso, _ := cmd.Flags().GetString("iso-id")

		err := client.Server.IsoAttach(context.TODO(), id, iso)

		if err != nil {
			fmt.Printf("error attaching iso : %v", err)
			os.Exit(1)
		}

		fmt.Println("ISO has been attached")
	},
}

var isoDetach = &cobra.Command{
	Use:   "detach <instanceID>",
	Short: "detach ISO from instance",
	Long:  ``,
	Args: func(cmd *cobra.Command, args []string) error {
		if len(args) < 1 {
			return errors.New("please provide an instanceID")
		}
		return nil
	},
	Run: func(cmd *cobra.Command, args []string) {
		id := args[0]
		err := client.Server.IsoDetach(context.TODO(), id)

		if err != nil {
			fmt.Printf("error detaching iso : %v", err)
			os.Exit(1)
		}

		fmt.Println("ISO has been detached")
	},
}

var serverRestore = &cobra.Command{
	Use:   "restore <instanceID>",
	Short: "restore instance from backup/snapshot",
	Long:  ``,
	Args: func(cmd *cobra.Command, args []string) error {
		if len(args) < 1 {
			return errors.New("please provide an instanceID")
		}
		return nil
	},
	Run: func(cmd *cobra.Command, args []string) {
		id := args[0]

		backup, _ := cmd.Flags().GetString("backup")
		snapshot, _ := cmd.Flags().GetString("snapshot")

		if backup == "" && snapshot == "" {
			fmt.Println("at least one flag must be provided (snapshot or backup)")
			os.Exit(1)
		} else if backup != "" && snapshot != "" {
			fmt.Println("one flag must be provided not both (snapshot or backup)")
			os.Exit(1)
		}

		var err error

		if snapshot != "" {
			err = client.Server.RestoreSnapshot(context.TODO(), id, snapshot)
		} else {
			err = client.Server.RestoreBackup(context.TODO(), id, backup)
		}

		if err != nil {
			fmt.Printf("error restoring instance : %v", err)
			os.Exit(1)
		}

		fmt.Println("Instance has been restored")
	},
}

var createIpv4 = &cobra.Command{
	Use:   "create <instanceID>",
	Short: "create ipv4 for instance",
	Long:  ``,
	Args: func(cmd *cobra.Command, args []string) error {
		if len(args) < 1 {
			return errors.New("please provide an instanceID")
		}
		return nil
	},
	Run: func(cmd *cobra.Command, args []string) {
		id := args[0]
		err := client.Server.AddIPV4(context.TODO(), id)

		if err != nil {
			fmt.Printf("error creating ipv4 : %v", err)
			os.Exit(1)
		}

		fmt.Println("IPV4 has been created")
	},
}

var deleteIpv4 = &cobra.Command{
	Use:     "delete <instanceID>",
	Short:   "delete ipv4 for instance",
	Aliases: []string{"destroy"},
	Long:    ``,
	Args: func(cmd *cobra.Command, args []string) error {
		if len(args) < 1 {
			return errors.New("please provide an instanceID")
		}
		return nil
	},
	Run: func(cmd *cobra.Command, args []string) {
		id := args[0]
		ip, _ := cmd.Flags().GetString("ipv4")
		err := client.Server.DestroyIPV4(context.TODO(), id, ip)

		if err != nil {
			fmt.Printf("error deleting ipv4 : %v", err)
			os.Exit(1)
		}

		fmt.Println("IPV4 has been deleted")
	},
}

var listPlans = &cobra.Command{
	Use:   "list <instanceID>",
	Short: "list available plans for instance",
	Long:  ``,
	Args: func(cmd *cobra.Command, args []string) error {
		if len(args) < 1 {
			return errors.New("please provide an instanceID")
		}
		return nil
	},
	Run: func(cmd *cobra.Command, args []string) {
		id := args[0]
		plans, err := client.Server.ListUpgradePlan(context.TODO(), id)

		if err != nil {
			fmt.Printf("error getting plans : %v", err)
			os.Exit(1)
		}

		printer.PlansList(plans)
	},
}

var upgradePlan = &cobra.Command{
	Use:   "upgrade <instanceID>",
	Short: "upgrade plan for instance",
	Long:  ``,
	Args: func(cmd *cobra.Command, args []string) error {
		if len(args) < 1 {
			return errors.New("please provide an instanceID")
		}
		return nil
	},
	Run: func(cmd *cobra.Command, args []string) {
		id := args[0]
		plan, _ := cmd.Flags().GetString("plan")
		err := client.Server.UpgradePlan(context.TODO(), id, plan)

		if err != nil {
			fmt.Printf("error upgrading plans : %v", err)
			os.Exit(1)
		}
		fmt.Println("Upgraded plan")
	},
}

var defaultIpv4 = &cobra.Command{
	Use:   "default-ipv4 <instanceID>",
	Short: "Set a reverse DNS entry for an IPv4 address of an instance to the original setting",
	Long:  ``,
	Args: func(cmd *cobra.Command, args []string) error {
		if len(args) < 1 {
			return errors.New("please provide an instanceID")
		}
		return nil
	},
	Run: func(cmd *cobra.Command, args []string) {
		id := args[0]
		ip, _ := cmd.Flags().GetString("ip")
		err := client.Server.SetDefaultReverseIPV4(context.TODO(), id, ip)

		if err != nil {
			fmt.Printf("error setting default reverse dns : %v", err)
			os.Exit(1)
		}
		fmt.Println("Set default reserve dns")
	},
}

var listIpv6 = &cobra.Command{
	Use:   "list-ipv6 <instanceID>",
	Short: "List the IPv6 reverse DNS entries for an instance",
	Long:  ``,
	Args: func(cmd *cobra.Command, args []string) error {
		if len(args) < 1 {
			return errors.New("please provide an instanceID")
		}
		return nil
	},
	Run: func(cmd *cobra.Command, args []string) {
		id := args[0]
		rip, err := client.Server.ListReverseIPV6(context.TODO(), id)

		if err != nil {
			fmt.Printf("error getting the reverse ipv6 list: %v", err)
			os.Exit(1)
		}
		printer.ReverseIpv6(rip)
	},
}

var deleteIpv6 = &cobra.Command{
	Use:     "delete-ipv6 <instanceID>",
	Short:   "Remove a reverse DNS entry for an IPv6 address for an instance",
	Aliases: []string{"destroy-ipv6"},
	Long:    ``,
	Args: func(cmd *cobra.Command, args []string) error {
		if len(args) < 1 {
			return errors.New("please provide an instanceID")
		}
		return nil
	},
	Run: func(cmd *cobra.Command, args []string) {
		id := args[0]
		ip, _ := cmd.Flags().GetString("ip")
		err := client.Server.DeleteReverseIPV6(context.TODO(), id, ip)

		if err != nil {
			fmt.Printf("error deleting reverse ipv6 entry : %v", err)
			os.Exit(1)
		}
		fmt.Println("Deleted reverse DNS IPV6 entry")
	},
}

var setIpv4 = &cobra.Command{
	Use:   "set-ipv4 <instanceID>",
	Short: "Set a reverse DNS entry for an IPv4 address for an instance",
	Long:  ``,
	Args: func(cmd *cobra.Command, args []string) error {
		if len(args) < 1 {
			return errors.New("please provide an instanceID")
		}
		return nil
	},
	Run: func(cmd *cobra.Command, args []string) {
		id := args[0]
		ip, _ := cmd.Flags().GetString("ip")
		entry, _ := cmd.Flags().GetString("entry")
		err := client.Server.SetReverseIPV4(context.TODO(), id, ip, entry)

		if err != nil {
			fmt.Printf("error setting reverse dns ipv4 entry : %v", err)
			os.Exit(1)
		}
		fmt.Println("Set reverse DNS entry for ipv4 address")
	},
}

var setIpv6 = &cobra.Command{
	Use:   "set-ipv6 <instanceID>",
	Short: "Set a reverse DNS entry for an IPv6 address for an instance",
	Long:  ``,
	Args: func(cmd *cobra.Command, args []string) error {
		if len(args) < 1 {
			return errors.New("please provide an instanceID")
		}
		return nil
	},
	Run: func(cmd *cobra.Command, args []string) {
		id := args[0]
		ip, _ := cmd.Flags().GetString("ip")
		entry, _ := cmd.Flags().GetString("entry")
		err := client.Server.SetReverseIPV6(context.TODO(), id, ip, entry)

		if err != nil {
			fmt.Printf("error setting reverse dns ipv6 entry : %v", err)
			os.Exit(1)
		}
		fmt.Println("Set reverse DNS entry for ipv6 address")
	},
}

var serverCreate = &cobra.Command{
	Use:   "create",
<<<<<<< HEAD
	Short: "Create a new instance",
=======
	Short: "Create a server instance",
>>>>>>> 85055b7a
	Long:  ``,
	Run: func(cmd *cobra.Command, args []string) {
		var (
			osAppID  = 186
			osIsoID  = 159
			osSnapID = 164
		)

		region, _ := cmd.Flags().GetInt("region")
		plan, _ := cmd.Flags().GetInt("plan")
		osID, _ := cmd.Flags().GetInt("os")

		// Optional
		ipxe, _ := cmd.Flags().GetString("ipxe")
		iso, _ := cmd.Flags().GetInt("iso")
		snapshot, _ := cmd.Flags().GetString("snapshot")
		script, _ := cmd.Flags().GetString("script-id")
		ipv6, _ := cmd.Flags().GetString("ipv6")
		privateNetwork, _ := cmd.Flags().GetString("private-network")
		networks, _ := cmd.Flags().GetStringArray("network")
		label, _ := cmd.Flags().GetString("label")
		ssh, _ := cmd.Flags().GetStringArray("ssh-keys")
		backup, _ := cmd.Flags().GetString("auto-backup")
		app, _ := cmd.Flags().GetString("app")
		userData, _ := cmd.Flags().GetString("userdata")
		notify, _ := cmd.Flags().GetString("notify")
		ddos, _ := cmd.Flags().GetString("ddos")
		ipv4, _ := cmd.Flags().GetString("reserved-ipv4")
		host, _ := cmd.Flags().GetString("host")
		tag, _ := cmd.Flags().GetString("tag")
		fwg, _ := cmd.Flags().GetString("firewall-group")

		osOptions := map[string]string{"app_id": app, "snapshot_id": snapshot}

		if iso != 0 {
			osOptions["iso_id"] = string(iso)
		}

		osOption, err := optionCheck(osOptions)

		if err != nil {
			fmt.Printf("error creating instance : %v", err)
			os.Exit(1)
		}

		opt := &govultr.ServerOptions{
			IPXEChain:            ipxe,
			IsoID:                iso,
			SnapshotID:           snapshot,
			ScriptID:             script,
			NetworkID:            networks,
			Label:                label,
			SSHKeyIDs:            ssh,
			AppID:                app,
			UserData:             userData,
			ReservedIPV4:         ipv4,
			Hostname:             host,
			Tag:                  tag,
			FirewallGroupID:      fwg,
			EnableIPV6:           false,
			DDOSProtection:       false,
			NotifyActivate:       false,
			AutoBackups:          false,
			EnablePrivateNetwork: false,
		}

		// If no osOptions were selected and osID has a real value then set the osOptions to os_id
		if osOption == "" && osID != 0 {
			osOption = "os_id"
		}

		var osOpt int

		switch osOption {
		case "os_id":
			osOpt = osID

		case "app_id":
			osOpt = osAppID

		case "iso_id":
			osOpt = osIsoID

		case "snapshot_id":
			osOpt = osSnapID

		default:
			fmt.Print("Error occurred while getting your intended os type")
			os.Exit(1)
		}

		if strings.ToLower(ipv6) == "true" {
			opt.EnableIPV6 = true
		}
		if strings.ToLower(ddos) == "true" {
			opt.DDOSProtection = true
		}
		if strings.ToLower(notify) == "true" {
			opt.NotifyActivate = true
		}
		if strings.ToLower(ipv6) == "true" {
			opt.EnableIPV6 = true
		}
		if strings.ToLower(backup) == "true" {
			opt.AutoBackups = true
		}
		if strings.ToLower(privateNetwork) == "true" {
			opt.EnablePrivateNetwork = true
		}

		server, err := client.Server.Create(context.TODO(), region, plan, osOpt, opt)

		if err != nil {
			fmt.Printf("error creating instance : %v", err)
			os.Exit(1)
		}
		fmt.Printf("Instance created - ID : %s", server.InstanceID)
	},
}

func optionCheck(options map[string]string) (string, error) {
	result := []string{}
	for k, v := range options {
		if v != "" {
			result = append(result, k)
		}
	}

	if len(result) > 1 {
		return "", fmt.Errorf("Too many options have been selected : %v : please select one", result)
	}

	// Return back an empty slice so we can possibly add in osID
	if len(result) == 0 {
		return "", nil
	}

	return result[0], nil
}<|MERGE_RESOLUTION|>--- conflicted
+++ resolved
@@ -995,11 +995,7 @@
 
 var serverCreate = &cobra.Command{
 	Use:   "create",
-<<<<<<< HEAD
-	Short: "Create a new instance",
-=======
 	Short: "Create a server instance",
->>>>>>> 85055b7a
 	Long:  ``,
 	Run: func(cmd *cobra.Command, args []string) {
 		var (
