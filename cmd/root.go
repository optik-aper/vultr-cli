--- conflicted
+++ resolved
@@ -16,32 +16,9 @@
 package cmd
 
 import (
+	"context"
 	"fmt"
 	"os"
-<<<<<<< HEAD
-
-	"github.com/vultr/vultr-cli/cmd/account"
-	"github.com/vultr/vultr-cli/cmd/operatingSystems"
-	"github.com/vultr/vultr-cli/cmd/sshkeys"
-
-	"github.com/spf13/cobra"
-	"github.com/spf13/viper"
-	"github.com/vultr/govultr/v2"
-	"github.com/vultr/vultr-cli/cmd/applications"
-	"github.com/vultr/vultr-cli/cmd/plans"
-	"github.com/vultr/vultr-cli/cmd/regions"
-	"github.com/vultr/vultr-cli/cmd/users"
-	"github.com/vultr/vultr-cli/cmd/version"
-	"github.com/vultr/vultr-cli/pkg/cli"
-)
-
-var (
-	cfgFile string
-	output  string
-	base    *cli.Base
-	client  *govultr.Client
-)
-=======
 	"path/filepath"
 	"time"
 
@@ -66,14 +43,12 @@
 
 var cfgFile string
 var client *govultr.Client
->>>>>>> 84f650c0
 
 // rootCmd represents the base command when called without any subcommands
 var rootCmd = &cobra.Command{
-	Use:     "vultr-cli",
-	Short:   "vultr-cli is a command line interface for the Vultr API",
-	Long:    ``,
-	Aliases: []string{"vultrctl"},
+	Use:   "vultr-cli",
+	Short: "vultr-cli is a command line interface for the Vultr API",
+	Long:  ``,
 }
 
 // Execute adds all child commands to the root command and sets flags appropriately.
@@ -85,25 +60,13 @@
 }
 
 func init() {
-	initConfig()
-
+	rootCmd.AddCommand(versionCmd)
 	rootCmd.PersistentFlags().StringVar(&cfgFile, "config", configHome(), "config file (default is $HOME/.vultr-cli.yaml)")
-<<<<<<< HEAD
-	viper.BindPFlag("config", rootCmd.PersistentFlags().Lookup("config"))
-
-	rootCmd.PersistentFlags().StringVar(&output, "output", "text", "out of data json | yaml | text. text is default")
-	viper.BindPFlag("output", rootCmd.PersistentFlags().Lookup("output"))
-
-	rootCmd.Flags().BoolP("toggle", "t", false, "Help message for toggle")
-	rootCmd.AddCommand(account.NewCmdAccount(base))
-	rootCmd.AddCommand(applications.NewCmdApplications(base))
-=======
 	if err := viper.BindPFlag("config", rootCmd.PersistentFlags().Lookup("config")); err != nil {
 		fmt.Printf("error binding root pflag 'config': %v\n", err)
 	}
 	rootCmd.AddCommand(accountCmd)
 	rootCmd.AddCommand(Applications())
->>>>>>> 84f650c0
 	rootCmd.AddCommand(Backups())
 	rootCmd.AddCommand(BareMetal())
 	rootCmd.AddCommand(Billing())
@@ -116,21 +79,14 @@
 	rootCmd.AddCommand(Kubernetes())
 	rootCmd.AddCommand(LoadBalancer())
 	rootCmd.AddCommand(Network())
-	rootCmd.AddCommand(operatingSystems.NewCmdOS(base))
+	rootCmd.AddCommand(Os())
 	rootCmd.AddCommand(ObjectStorageCmd())
-	rootCmd.AddCommand(plans.NewCmdPlan(base))
-	rootCmd.AddCommand(regions.NewCmdRegion(base))
+	rootCmd.AddCommand(Plans())
+	rootCmd.AddCommand(Regions())
 	rootCmd.AddCommand(ReservedIP())
 	rootCmd.AddCommand(Script())
 	rootCmd.AddCommand(Instance())
 	rootCmd.AddCommand(Snapshot())
-<<<<<<< HEAD
-	rootCmd.AddCommand(sshkeys.NewCmdSSHKey(base))
-	rootCmd.AddCommand(users.NewCmdUser(base))
-	rootCmd.AddCommand(version.NewCmdVersion())
-	cobra.OnInitialize(initConfig)
-
-=======
 	rootCmd.AddCommand(SSHKey())
 	rootCmd.AddCommand(User())
 	rootCmd.AddCommand(VPC())
@@ -138,7 +94,6 @@
 
 	ctx := initConfig()
 	rootCmd.SetContext(ctx)
->>>>>>> 84f650c0
 }
 
 // initConfig reads in config file and ENV variables if set.
@@ -179,14 +134,10 @@
 		ctx = context.WithValue(ctx, ctxAuthKey{}, true)
 	}
 
-<<<<<<< HEAD
-	base = cli.NewCLIBase(token, viper.GetString("output"))
-=======
 	client.SetRateLimit(1 * time.Second)
 	client.SetUserAgent(userAgent)
 
 	return ctx
->>>>>>> 84f650c0
 }
 
 func getPaging(cmd *cobra.Command) *govultr.ListOptions {
